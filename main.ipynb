{
 "cells": [
  {
   "cell_type": "markdown",
   "metadata": {},
   "source": [
    "### 1. Import"
   ]
  },
  {
   "cell_type": "code",
   "execution_count": 8,
   "metadata": {},
   "outputs": [],
   "source": [
    "import os\n",
    "import json\n",
    "\n",
    "from langchain_openai import ChatOpenAI\n",
    "from ragas.llms import LangchainLLMWrapper\n",
    "\n",
    "from document_processor import TextProcessor, ImageProcessor, PageImageProcessor, ImageTextualSummaryProcessor\n",
    "from multimodal_rag import MultimodalRAG\n",
<<<<<<< HEAD
    "from embedder import OpenAIEmbedder, ColPaliEmbedder\n",
=======
    "from embedder import SigLIPEmbedder, VisRAGEmbedder, OpenAIEmbedder, ColPaliEmbedder #, SFREmbedder\n",
>>>>>>> 536e7304
    "from pdf_to_qa import generate_qa_for_pdf\n",
    "from evaluation import evaluate_generation, compute_mrr_at_k, compute_recall_at_k\n",
    "from datasets import load_dataset\n",
    "from chartQAloader import generate_chartQA_pdf_and_json"
   ]
  },
  {
   "cell_type": "markdown",
   "metadata": {},
   "source": [
    "#### 1.2 Load chartQA\n",
    "Load from huggingface"
   ]
  },
  {
   "cell_type": "code",
   "execution_count": 9,
   "metadata": {},
   "outputs": [],
   "source": [
    "dataset = load_dataset('lmms-lab/ChartQA', split='test')\n",
    "subset_dataset = dataset.select(range(10))"
   ]
  },
  {
   "cell_type": "markdown",
   "metadata": {},
   "source": [
    "Create PDF for knowledge base and JSON mapping "
   ]
  },
  {
   "cell_type": "code",
<<<<<<< HEAD
   "execution_count": 2,
   "metadata": {},
   "outputs": [
    {
     "data": {
      "application/vnd.jupyter.widget-view+json": {
       "model_id": "a4498970c25c45ba8be9454310388d91",
       "version_major": 2,
       "version_minor": 0
      },
      "text/plain": [
       "Loading checkpoint shards:   0%|          | 0/2 [00:00<?, ?it/s]"
      ]
     },
     "metadata": {},
     "output_type": "display_data"
    },
    {
     "ename": "KeyboardInterrupt",
     "evalue": "",
     "output_type": "error",
     "traceback": [
      "\u001b[0;31m---------------------------------------------------------------------------\u001b[0m",
      "\u001b[0;31mKeyboardInterrupt\u001b[0m                         Traceback (most recent call last)",
      "Cell \u001b[0;32mIn[2], line 4\u001b[0m\n\u001b[1;32m      1\u001b[0m PDF_FILE \u001b[38;5;241m=\u001b[39m \u001b[38;5;124m\"\u001b[39m\u001b[38;5;124mknowledge/subset_riksbanken.pdf\u001b[39m\u001b[38;5;124m\"\u001b[39m\n\u001b[1;32m      3\u001b[0m text_processor \u001b[38;5;241m=\u001b[39m TextProcessor(OpenAIEmbedder())\n\u001b[0;32m----> 4\u001b[0m image_processor \u001b[38;5;241m=\u001b[39m ImageProcessor(\u001b[43mColPaliEmbedder\u001b[49m\u001b[43m(\u001b[49m\u001b[43m)\u001b[49m)\n\u001b[1;32m      5\u001b[0m \u001b[38;5;66;03m#page_image_processor = PageImageProcessor(ColPaliEmbedder())\u001b[39;00m\n\u001b[1;32m      6\u001b[0m \u001b[38;5;66;03m#image_textual_summary_processor = ImageTextualSummaryProcessor(OpenAIEmbedder())\u001b[39;00m\n\u001b[1;32m      8\u001b[0m rag \u001b[38;5;241m=\u001b[39m MultimodalRAG([text_processor, image_processor], PDF_FILE)\n",
      "File \u001b[0;32m~/masters-thesis/embedder.py:50\u001b[0m, in \u001b[0;36mColPaliEmbedder.__init__\u001b[0;34m(self, model_name, device)\u001b[0m\n\u001b[1;32m     48\u001b[0m \u001b[38;5;28;01mdef\u001b[39;00m\u001b[38;5;250m \u001b[39m\u001b[38;5;21m__init__\u001b[39m(\u001b[38;5;28mself\u001b[39m, model_name\u001b[38;5;241m=\u001b[39m\u001b[38;5;124m\"\u001b[39m\u001b[38;5;124mvidore/colpali-v1.3\u001b[39m\u001b[38;5;124m\"\u001b[39m, device\u001b[38;5;241m=\u001b[39m\u001b[38;5;28;01mNone\u001b[39;00m):\n\u001b[1;32m     49\u001b[0m     \u001b[38;5;28msuper\u001b[39m()\u001b[38;5;241m.\u001b[39m\u001b[38;5;21m__init__\u001b[39m(device\u001b[38;5;241m=\u001b[39mdevice)\n\u001b[0;32m---> 50\u001b[0m     \u001b[38;5;28mself\u001b[39m\u001b[38;5;241m.\u001b[39mmodel \u001b[38;5;241m=\u001b[39m \u001b[43mColPali\u001b[49m\u001b[38;5;241;43m.\u001b[39;49m\u001b[43mfrom_pretrained\u001b[49m\u001b[43m(\u001b[49m\u001b[43mmodel_name\u001b[49m\u001b[43m,\u001b[49m\u001b[43m \u001b[49m\u001b[43mtorch_dtype\u001b[49m\u001b[38;5;241;43m=\u001b[39;49m\u001b[43mtorch\u001b[49m\u001b[38;5;241;43m.\u001b[39;49m\u001b[43mbfloat16\u001b[49m\u001b[43m)\u001b[49m\u001b[38;5;241;43m.\u001b[39;49m\u001b[43mto\u001b[49m\u001b[43m(\u001b[49m\u001b[38;5;28;43mself\u001b[39;49m\u001b[38;5;241;43m.\u001b[39;49m\u001b[43mdevice\u001b[49m\u001b[43m)\u001b[49m\u001b[38;5;241m.\u001b[39meval()\n\u001b[1;32m     51\u001b[0m     \u001b[38;5;28mself\u001b[39m\u001b[38;5;241m.\u001b[39mprocessor \u001b[38;5;241m=\u001b[39m ColPaliProcessor\u001b[38;5;241m.\u001b[39mfrom_pretrained(model_name)\n\u001b[1;32m     52\u001b[0m     \u001b[38;5;28mself\u001b[39m\u001b[38;5;241m.\u001b[39mhas_custom_search \u001b[38;5;241m=\u001b[39m \u001b[38;5;28;01mTrue\u001b[39;00m\n",
      "File \u001b[0;32m~/masters-thesis/venv/lib/python3.10/site-packages/transformers/modeling_utils.py:3162\u001b[0m, in \u001b[0;36mPreTrainedModel.to\u001b[0;34m(self, *args, **kwargs)\u001b[0m\n\u001b[1;32m   3157\u001b[0m     \u001b[38;5;28;01mif\u001b[39;00m dtype_present_in_args:\n\u001b[1;32m   3158\u001b[0m         \u001b[38;5;28;01mraise\u001b[39;00m \u001b[38;5;167;01mValueError\u001b[39;00m(\n\u001b[1;32m   3159\u001b[0m             \u001b[38;5;124m\"\u001b[39m\u001b[38;5;124mYou cannot cast a GPTQ model in a new `dtype`. Make sure to load the model using `from_pretrained` using the desired\u001b[39m\u001b[38;5;124m\"\u001b[39m\n\u001b[1;32m   3160\u001b[0m             \u001b[38;5;124m\"\u001b[39m\u001b[38;5;124m `dtype` by passing the correct `torch_dtype` argument.\u001b[39m\u001b[38;5;124m\"\u001b[39m\n\u001b[1;32m   3161\u001b[0m         )\n\u001b[0;32m-> 3162\u001b[0m \u001b[38;5;28;01mreturn\u001b[39;00m \u001b[38;5;28;43msuper\u001b[39;49m\u001b[43m(\u001b[49m\u001b[43m)\u001b[49m\u001b[38;5;241;43m.\u001b[39;49m\u001b[43mto\u001b[49m\u001b[43m(\u001b[49m\u001b[38;5;241;43m*\u001b[39;49m\u001b[43margs\u001b[49m\u001b[43m,\u001b[49m\u001b[43m \u001b[49m\u001b[38;5;241;43m*\u001b[39;49m\u001b[38;5;241;43m*\u001b[39;49m\u001b[43mkwargs\u001b[49m\u001b[43m)\u001b[49m\n",
      "File \u001b[0;32m~/masters-thesis/venv/lib/python3.10/site-packages/torch/nn/modules/module.py:1343\u001b[0m, in \u001b[0;36mModule.to\u001b[0;34m(self, *args, **kwargs)\u001b[0m\n\u001b[1;32m   1340\u001b[0m         \u001b[38;5;28;01melse\u001b[39;00m:\n\u001b[1;32m   1341\u001b[0m             \u001b[38;5;28;01mraise\u001b[39;00m\n\u001b[0;32m-> 1343\u001b[0m \u001b[38;5;28;01mreturn\u001b[39;00m \u001b[38;5;28;43mself\u001b[39;49m\u001b[38;5;241;43m.\u001b[39;49m\u001b[43m_apply\u001b[49m\u001b[43m(\u001b[49m\u001b[43mconvert\u001b[49m\u001b[43m)\u001b[49m\n",
      "File \u001b[0;32m~/masters-thesis/venv/lib/python3.10/site-packages/torch/nn/modules/module.py:903\u001b[0m, in \u001b[0;36mModule._apply\u001b[0;34m(self, fn, recurse)\u001b[0m\n\u001b[1;32m    901\u001b[0m \u001b[38;5;28;01mif\u001b[39;00m recurse:\n\u001b[1;32m    902\u001b[0m     \u001b[38;5;28;01mfor\u001b[39;00m module \u001b[38;5;129;01min\u001b[39;00m \u001b[38;5;28mself\u001b[39m\u001b[38;5;241m.\u001b[39mchildren():\n\u001b[0;32m--> 903\u001b[0m         \u001b[43mmodule\u001b[49m\u001b[38;5;241;43m.\u001b[39;49m\u001b[43m_apply\u001b[49m\u001b[43m(\u001b[49m\u001b[43mfn\u001b[49m\u001b[43m)\u001b[49m\n\u001b[1;32m    905\u001b[0m \u001b[38;5;28;01mdef\u001b[39;00m\u001b[38;5;250m \u001b[39m\u001b[38;5;21mcompute_should_use_set_data\u001b[39m(tensor, tensor_applied):\n\u001b[1;32m    906\u001b[0m     \u001b[38;5;28;01mif\u001b[39;00m torch\u001b[38;5;241m.\u001b[39m_has_compatible_shallow_copy_type(tensor, tensor_applied):\n\u001b[1;32m    907\u001b[0m         \u001b[38;5;66;03m# If the new tensor has compatible tensor type as the existing tensor,\u001b[39;00m\n\u001b[1;32m    908\u001b[0m         \u001b[38;5;66;03m# the current behavior is to change the tensor in-place using `.data =`,\u001b[39;00m\n\u001b[0;32m   (...)\u001b[0m\n\u001b[1;32m    913\u001b[0m         \u001b[38;5;66;03m# global flag to let the user control whether they want the future\u001b[39;00m\n\u001b[1;32m    914\u001b[0m         \u001b[38;5;66;03m# behavior of overwriting the existing tensor or not.\u001b[39;00m\n",
      "File \u001b[0;32m~/masters-thesis/venv/lib/python3.10/site-packages/torch/nn/modules/module.py:903\u001b[0m, in \u001b[0;36mModule._apply\u001b[0;34m(self, fn, recurse)\u001b[0m\n\u001b[1;32m    901\u001b[0m \u001b[38;5;28;01mif\u001b[39;00m recurse:\n\u001b[1;32m    902\u001b[0m     \u001b[38;5;28;01mfor\u001b[39;00m module \u001b[38;5;129;01min\u001b[39;00m \u001b[38;5;28mself\u001b[39m\u001b[38;5;241m.\u001b[39mchildren():\n\u001b[0;32m--> 903\u001b[0m         \u001b[43mmodule\u001b[49m\u001b[38;5;241;43m.\u001b[39;49m\u001b[43m_apply\u001b[49m\u001b[43m(\u001b[49m\u001b[43mfn\u001b[49m\u001b[43m)\u001b[49m\n\u001b[1;32m    905\u001b[0m \u001b[38;5;28;01mdef\u001b[39;00m\u001b[38;5;250m \u001b[39m\u001b[38;5;21mcompute_should_use_set_data\u001b[39m(tensor, tensor_applied):\n\u001b[1;32m    906\u001b[0m     \u001b[38;5;28;01mif\u001b[39;00m torch\u001b[38;5;241m.\u001b[39m_has_compatible_shallow_copy_type(tensor, tensor_applied):\n\u001b[1;32m    907\u001b[0m         \u001b[38;5;66;03m# If the new tensor has compatible tensor type as the existing tensor,\u001b[39;00m\n\u001b[1;32m    908\u001b[0m         \u001b[38;5;66;03m# the current behavior is to change the tensor in-place using `.data =`,\u001b[39;00m\n\u001b[0;32m   (...)\u001b[0m\n\u001b[1;32m    913\u001b[0m         \u001b[38;5;66;03m# global flag to let the user control whether they want the future\u001b[39;00m\n\u001b[1;32m    914\u001b[0m         \u001b[38;5;66;03m# behavior of overwriting the existing tensor or not.\u001b[39;00m\n",
      "    \u001b[0;31m[... skipping similar frames: Module._apply at line 903 (1 times)]\u001b[0m\n",
      "File \u001b[0;32m~/masters-thesis/venv/lib/python3.10/site-packages/torch/nn/modules/module.py:903\u001b[0m, in \u001b[0;36mModule._apply\u001b[0;34m(self, fn, recurse)\u001b[0m\n\u001b[1;32m    901\u001b[0m \u001b[38;5;28;01mif\u001b[39;00m recurse:\n\u001b[1;32m    902\u001b[0m     \u001b[38;5;28;01mfor\u001b[39;00m module \u001b[38;5;129;01min\u001b[39;00m \u001b[38;5;28mself\u001b[39m\u001b[38;5;241m.\u001b[39mchildren():\n\u001b[0;32m--> 903\u001b[0m         \u001b[43mmodule\u001b[49m\u001b[38;5;241;43m.\u001b[39;49m\u001b[43m_apply\u001b[49m\u001b[43m(\u001b[49m\u001b[43mfn\u001b[49m\u001b[43m)\u001b[49m\n\u001b[1;32m    905\u001b[0m \u001b[38;5;28;01mdef\u001b[39;00m\u001b[38;5;250m \u001b[39m\u001b[38;5;21mcompute_should_use_set_data\u001b[39m(tensor, tensor_applied):\n\u001b[1;32m    906\u001b[0m     \u001b[38;5;28;01mif\u001b[39;00m torch\u001b[38;5;241m.\u001b[39m_has_compatible_shallow_copy_type(tensor, tensor_applied):\n\u001b[1;32m    907\u001b[0m         \u001b[38;5;66;03m# If the new tensor has compatible tensor type as the existing tensor,\u001b[39;00m\n\u001b[1;32m    908\u001b[0m         \u001b[38;5;66;03m# the current behavior is to change the tensor in-place using `.data =`,\u001b[39;00m\n\u001b[0;32m   (...)\u001b[0m\n\u001b[1;32m    913\u001b[0m         \u001b[38;5;66;03m# global flag to let the user control whether they want the future\u001b[39;00m\n\u001b[1;32m    914\u001b[0m         \u001b[38;5;66;03m# behavior of overwriting the existing tensor or not.\u001b[39;00m\n",
      "File \u001b[0;32m~/masters-thesis/venv/lib/python3.10/site-packages/torch/nn/modules/module.py:930\u001b[0m, in \u001b[0;36mModule._apply\u001b[0;34m(self, fn, recurse)\u001b[0m\n\u001b[1;32m    926\u001b[0m \u001b[38;5;66;03m# Tensors stored in modules are graph leaves, and we don't want to\u001b[39;00m\n\u001b[1;32m    927\u001b[0m \u001b[38;5;66;03m# track autograd history of `param_applied`, so we have to use\u001b[39;00m\n\u001b[1;32m    928\u001b[0m \u001b[38;5;66;03m# `with torch.no_grad():`\u001b[39;00m\n\u001b[1;32m    929\u001b[0m \u001b[38;5;28;01mwith\u001b[39;00m torch\u001b[38;5;241m.\u001b[39mno_grad():\n\u001b[0;32m--> 930\u001b[0m     param_applied \u001b[38;5;241m=\u001b[39m \u001b[43mfn\u001b[49m\u001b[43m(\u001b[49m\u001b[43mparam\u001b[49m\u001b[43m)\u001b[49m\n\u001b[1;32m    931\u001b[0m p_should_use_set_data \u001b[38;5;241m=\u001b[39m compute_should_use_set_data(param, param_applied)\n\u001b[1;32m    933\u001b[0m \u001b[38;5;66;03m# subclasses may have multiple child tensors so we need to use swap_tensors\u001b[39;00m\n",
      "File \u001b[0;32m~/masters-thesis/venv/lib/python3.10/site-packages/torch/nn/modules/module.py:1329\u001b[0m, in \u001b[0;36mModule.to.<locals>.convert\u001b[0;34m(t)\u001b[0m\n\u001b[1;32m   1322\u001b[0m     \u001b[38;5;28;01mif\u001b[39;00m convert_to_format \u001b[38;5;129;01mis\u001b[39;00m \u001b[38;5;129;01mnot\u001b[39;00m \u001b[38;5;28;01mNone\u001b[39;00m \u001b[38;5;129;01mand\u001b[39;00m t\u001b[38;5;241m.\u001b[39mdim() \u001b[38;5;129;01min\u001b[39;00m (\u001b[38;5;241m4\u001b[39m, \u001b[38;5;241m5\u001b[39m):\n\u001b[1;32m   1323\u001b[0m         \u001b[38;5;28;01mreturn\u001b[39;00m t\u001b[38;5;241m.\u001b[39mto(\n\u001b[1;32m   1324\u001b[0m             device,\n\u001b[1;32m   1325\u001b[0m             dtype \u001b[38;5;28;01mif\u001b[39;00m t\u001b[38;5;241m.\u001b[39mis_floating_point() \u001b[38;5;129;01mor\u001b[39;00m t\u001b[38;5;241m.\u001b[39mis_complex() \u001b[38;5;28;01melse\u001b[39;00m \u001b[38;5;28;01mNone\u001b[39;00m,\n\u001b[1;32m   1326\u001b[0m             non_blocking,\n\u001b[1;32m   1327\u001b[0m             memory_format\u001b[38;5;241m=\u001b[39mconvert_to_format,\n\u001b[1;32m   1328\u001b[0m         )\n\u001b[0;32m-> 1329\u001b[0m     \u001b[38;5;28;01mreturn\u001b[39;00m \u001b[43mt\u001b[49m\u001b[38;5;241;43m.\u001b[39;49m\u001b[43mto\u001b[49m\u001b[43m(\u001b[49m\n\u001b[1;32m   1330\u001b[0m \u001b[43m        \u001b[49m\u001b[43mdevice\u001b[49m\u001b[43m,\u001b[49m\n\u001b[1;32m   1331\u001b[0m \u001b[43m        \u001b[49m\u001b[43mdtype\u001b[49m\u001b[43m \u001b[49m\u001b[38;5;28;43;01mif\u001b[39;49;00m\u001b[43m \u001b[49m\u001b[43mt\u001b[49m\u001b[38;5;241;43m.\u001b[39;49m\u001b[43mis_floating_point\u001b[49m\u001b[43m(\u001b[49m\u001b[43m)\u001b[49m\u001b[43m \u001b[49m\u001b[38;5;129;43;01mor\u001b[39;49;00m\u001b[43m \u001b[49m\u001b[43mt\u001b[49m\u001b[38;5;241;43m.\u001b[39;49m\u001b[43mis_complex\u001b[49m\u001b[43m(\u001b[49m\u001b[43m)\u001b[49m\u001b[43m \u001b[49m\u001b[38;5;28;43;01melse\u001b[39;49;00m\u001b[43m \u001b[49m\u001b[38;5;28;43;01mNone\u001b[39;49;00m\u001b[43m,\u001b[49m\n\u001b[1;32m   1332\u001b[0m \u001b[43m        \u001b[49m\u001b[43mnon_blocking\u001b[49m\u001b[43m,\u001b[49m\n\u001b[1;32m   1333\u001b[0m \u001b[43m    \u001b[49m\u001b[43m)\u001b[49m\n\u001b[1;32m   1334\u001b[0m \u001b[38;5;28;01mexcept\u001b[39;00m \u001b[38;5;167;01mNotImplementedError\u001b[39;00m \u001b[38;5;28;01mas\u001b[39;00m e:\n\u001b[1;32m   1335\u001b[0m     \u001b[38;5;28;01mif\u001b[39;00m \u001b[38;5;28mstr\u001b[39m(e) \u001b[38;5;241m==\u001b[39m \u001b[38;5;124m\"\u001b[39m\u001b[38;5;124mCannot copy out of meta tensor; no data!\u001b[39m\u001b[38;5;124m\"\u001b[39m:\n",
      "\u001b[0;31mKeyboardInterrupt\u001b[0m: "
=======
   "execution_count": 10,
   "metadata": {},
   "outputs": [
    {
     "name": "stderr",
     "output_type": "stream",
     "text": [
      "Processing Charts: 100%|██████████| 10/10 [00:00<00:00, 17.95chart/s]"
     ]
    },
    {
     "name": "stdout",
     "output_type": "stream",
     "text": [
      "PDF saved as knowledge/subset_ChartQA_Evaluation_Set.pdf\n",
      "JSON file saved as QA_subset_ChartQA_Evaluation_Set.json\n"
     ]
    },
    {
     "name": "stderr",
     "output_type": "stream",
     "text": [
      "\n"
>>>>>>> 536e7304
     ]
    }
   ],
   "source": [
    "# generate_chartQA_pdf_and_json(dataset, pdf_output_path='knowledge/ChartQA_Evaluation_Set.pdf', json_output_path='QA_ChartQA.json')\n",
    "generate_chartQA_pdf_and_json(subset_dataset, pdf_output_path='knowledge/subset_ChartQA_Evaluation_Set.pdf', json_output_path='QA_subset_ChartQA_Evaluation_Set.json')\n"
   ]
  },
  {
   "cell_type": "markdown",
   "metadata": {},
   "source": [
    "### 2. Configuration"
   ]
  },
  {
   "cell_type": "code",
   "execution_count": 11,
   "metadata": {},
   "outputs": [],
   "source": [
    "# PDF_FILE = \"knowledge/subset_riksbanken.pdf\"\n",
    "# PDF_FILE = \"knowledge/ChartQA_Evaluation_Set.pdf\"\n",
    "PDF_FILE = \"knowledge/subset_ChartQA_Evaluation_Set.pdf\"\n",
    "\n",
<<<<<<< HEAD
    "text_processor = TextProcessor(OpenAIEmbedder())\n",
    "image_processor = ImageProcessor(ColPaliEmbedder())\n",
    "#page_image_processor = PageImageProcessor(ColPaliEmbedder())\n",
    "#image_textual_summary_processor = ImageTextualSummaryProcessor(OpenAIEmbedder())\n",
    "\n",
    "rag = MultimodalRAG([text_processor, image_processor], PDF_FILE)\n",
=======
    "#text_processor = TextProcessor(SFREmbedder())\n",
    "#image_processor = ImageProcessor(SigLIPEmbedder())\n",
    "# page_image_processor = PageImageProcessor(VisRAGEmbedder())\n",
    "#text_inline_processor = TextAndInlineImageProcessor(SFREmbedder())\n",
    "text_inline_processor = TextAndInlineImageProcessor(OpenAIEmbedder(),no = 3) #Select no 3 for chartQA emb. 1 or 2 for other emb.\n",
    "\n",
    "rag = MultimodalRAG([text_inline_processor], PDF_FILE)\n",
>>>>>>> 536e7304
    "evaluator_llm = LangchainLLMWrapper(ChatOpenAI(model=\"gpt-4o-mini\")) # For Ragas evaluation"
   ]
  },
  {
   "cell_type": "markdown",
   "metadata": {},
   "source": [
    "### 3. Generate Dataset - for CoinQA"
   ]
  },
  {
   "cell_type": "code",
<<<<<<< HEAD
   "execution_count": 3,
=======
   "execution_count": 12,
>>>>>>> 536e7304
   "metadata": {},
   "outputs": [
    {
     "name": "stdout",
     "output_type": "stream",
     "text": [
<<<<<<< HEAD
      "Using existing QA file: QA_subset_riksbanken.json\n"
=======
      "Using existing QA file: QA_subset_ChartQA_Evaluation_Set.json\n"
>>>>>>> 536e7304
     ]
    }
   ],
   "source": [
    "# Check if QA file already exists\n",
    "qa_filepath = \"QA_\" + os.path.basename(PDF_FILE).replace('.pdf', '.json')\n",
    "\n",
    "if os.path.exists(qa_filepath):\n",
    "    qa_path = qa_filepath\n",
    "    print(f\"Using existing QA file: {qa_path}\")\n",
    "else:\n",
    "    qa_path = generate_qa_for_pdf(PDF_FILE)\n",
    "    print(f\"Generated new QA file: {qa_path}\")\n",
    "\n",
    "with open(qa_path, 'r', encoding='utf-8') as f:\n",
    "    qa_data = json.load(f)\n",
    "    "
   ]
  },
  {
   "cell_type": "markdown",
   "metadata": {},
   "source": [
    "### 4. Answering the QA"
   ]
  },
  {
   "cell_type": "code",
   "execution_count": 13,
   "metadata": {},
   "outputs": [
    {
     "name": "stdout",
     "output_type": "stream",
     "text": [
      "Generated new RAG generated answers file: rag_generated_answers_QA_subset_ChartQA_Evaluation_Set.json\n"
     ]
    }
   ],
   "source": [
    "with open(qa_path, 'r', encoding='utf-8') as f:\n",
    "    qa_data = json.load(f)\n",
    "\n",
    "# Generate dataset\n",
    "rag_generated_answers = []\n",
    "\n",
    "# Check if generated answers file already exists\n",
    "rag_answers_path = \"rag_generated_answers_\" + os.path.basename(qa_path)\n",
    "\n",
    "if os.path.exists(rag_answers_path):\n",
    "    rag_generated_answers = json.load(open(rag_answers_path, 'r', encoding='utf-8'))\n",
    "    print(f\"Using existing RAG generated answers file: {rag_answers_path}\")\n",
    "else:\n",
    "    for qa in qa_data:\n",
    "        query = qa[\"question\"]\n",
    "        reference = qa[\"answer\"]\n",
    "\n",
    "        relevant_docs = rag.get_most_relevant_docs(query, top_k=3)\n",
    "        response = rag.generate_answer(query, relevant_docs)\n",
    "        rag_generated_answers.append(\n",
    "            {\n",
    "                \"query\":query,\n",
    "                \"retrieved_contexts\":relevant_docs,\n",
    "                \"generated_answer\":response,\n",
    "                \"true_answer\":reference\n",
    "            }\n",
    "        )\n",
    "\n",
    "    # Save the dataset to a JSON file\n",
    "    output_dataset_file = \"rag_generated_answers_\" + os.path.basename(qa_path)\n",
    "\n",
    "    with open(output_dataset_file, 'w', encoding='utf-8') as f:\n",
    "        json.dump(rag_generated_answers, f, ensure_ascii=False, indent=4)\n",
    "    print(f\"Generated new RAG generated answers file: {output_dataset_file}\")"
   ]
  },
  {
   "cell_type": "markdown",
   "metadata": {},
   "source": [
    "### 5. Evaluate Retrieval"
   ]
  },
  {
   "cell_type": "code",
   "execution_count": 14,
   "metadata": {},
   "outputs": [
    {
     "name": "stdout",
     "output_type": "stream",
     "text": [
      "MRR@3: 0.8\n",
      "MRR@5: 0.8400000000000001\n",
      "Recall@3: 0.8\n",
      "Recall@5: 1.0\n"
     ]
    }
   ],
   "source": [
    "all_real_pages, all_retrieved_pages = [], []\n",
    "\n",
    "for rag_answer in rag_generated_answers:\n",
    "    real_page = next(\n",
    "        item[\"page_number\"] for item in qa_data if item[\"question\"] == rag_answer[\"query\"]\n",
    "    )\n",
    "    retrieved_pages = [doc[\"page_number\"] for doc in rag_answer[\"retrieved_contexts\"]]\n",
    "    \n",
    "    all_real_pages.append(real_page)\n",
    "    all_retrieved_pages.append(retrieved_pages)\n",
    "\n",
<<<<<<< HEAD
    "k=3\n",
    "mrr = compute_mrr_at_k(all_retrieved_pages, all_real_pages, k)\n",
    "print(f\"MRR@{k}: {mrr}\")"
=======
    "for k in [3, 5]:\n",
    "    mrr = compute_mrr_at_k(all_retrieved_pages, all_real_pages, k)\n",
    "    print(f\"MRR@{k}: {mrr}\")\n",
    "\n",
    "for k in [3, 5]:\n",
    "    recall = compute_recall_at_k(all_retrieved_pages, all_real_pages, k)\n",
    "    print(f\"Recall@{k}: {recall}\")\n"
>>>>>>> 536e7304
   ]
  },
  {
   "cell_type": "markdown",
   "metadata": {},
   "source": [
    "### 6. Evaluate Generation"
   ]
  },
  {
   "cell_type": "code",
   "execution_count": 15,
   "metadata": {},
   "outputs": [
    {
     "data": {
      "application/vnd.jupyter.widget-view+json": {
       "model_id": "67bea29d30ce46fb96d91a9c96b2c5ad",
       "version_major": 2,
       "version_minor": 0
      },
      "text/plain": [
       "Evaluating:   0%|          | 0/20 [00:00<?, ?it/s]"
      ]
     },
     "metadata": {},
     "output_type": "display_data"
    },
    {
     "name": "stdout",
     "output_type": "stream",
     "text": [
      "{'faithful_rate': 0.9000, 'relevance_rate': 1.0000}\n"
     ]
    }
   ],
   "source": [
    "faithfulness_and_relevance = evaluate_generation(rag_generated_answers, evaluator_llm)\n",
    "print(faithfulness_and_relevance)"
   ]
  }
 ],
 "metadata": {
  "kernelspec": {
   "display_name": "venv",
   "language": "python",
   "name": "python3"
  },
  "language_info": {
   "codemirror_mode": {
    "name": "ipython",
    "version": 3
   },
   "file_extension": ".py",
   "mimetype": "text/x-python",
   "name": "python",
   "nbconvert_exporter": "python",
   "pygments_lexer": "ipython3",
   "version": "3.13.2"
  }
 },
 "nbformat": 4,
 "nbformat_minor": 2
}<|MERGE_RESOLUTION|>--- conflicted
+++ resolved
@@ -9,7 +9,7 @@
   },
   {
    "cell_type": "code",
-   "execution_count": 8,
+   "execution_count": null,
    "metadata": {},
    "outputs": [],
    "source": [
@@ -21,11 +21,7 @@
     "\n",
     "from document_processor import TextProcessor, ImageProcessor, PageImageProcessor, ImageTextualSummaryProcessor\n",
     "from multimodal_rag import MultimodalRAG\n",
-<<<<<<< HEAD
     "from embedder import OpenAIEmbedder, ColPaliEmbedder\n",
-=======
-    "from embedder import SigLIPEmbedder, VisRAGEmbedder, OpenAIEmbedder, ColPaliEmbedder #, SFREmbedder\n",
->>>>>>> 536e7304
     "from pdf_to_qa import generate_qa_for_pdf\n",
     "from evaluation import evaluate_generation, compute_mrr_at_k, compute_recall_at_k\n",
     "from datasets import load_dataset\n",
@@ -36,108 +32,12 @@
    "cell_type": "markdown",
    "metadata": {},
    "source": [
-    "#### 1.2 Load chartQA\n",
-    "Load from huggingface"
-   ]
-  },
-  {
-   "cell_type": "code",
-   "execution_count": 9,
-   "metadata": {},
-   "outputs": [],
-   "source": [
-    "dataset = load_dataset('lmms-lab/ChartQA', split='test')\n",
-    "subset_dataset = dataset.select(range(10))"
-   ]
-  },
-  {
-   "cell_type": "markdown",
-   "metadata": {},
-   "source": [
-    "Create PDF for knowledge base and JSON mapping "
-   ]
-  },
-  {
-   "cell_type": "code",
-<<<<<<< HEAD
-   "execution_count": 2,
-   "metadata": {},
-   "outputs": [
-    {
-     "data": {
-      "application/vnd.jupyter.widget-view+json": {
-       "model_id": "a4498970c25c45ba8be9454310388d91",
-       "version_major": 2,
-       "version_minor": 0
-      },
-      "text/plain": [
-       "Loading checkpoint shards:   0%|          | 0/2 [00:00<?, ?it/s]"
-      ]
-     },
-     "metadata": {},
-     "output_type": "display_data"
-    },
-    {
-     "ename": "KeyboardInterrupt",
-     "evalue": "",
-     "output_type": "error",
-     "traceback": [
-      "\u001b[0;31m---------------------------------------------------------------------------\u001b[0m",
-      "\u001b[0;31mKeyboardInterrupt\u001b[0m                         Traceback (most recent call last)",
-      "Cell \u001b[0;32mIn[2], line 4\u001b[0m\n\u001b[1;32m      1\u001b[0m PDF_FILE \u001b[38;5;241m=\u001b[39m \u001b[38;5;124m\"\u001b[39m\u001b[38;5;124mknowledge/subset_riksbanken.pdf\u001b[39m\u001b[38;5;124m\"\u001b[39m\n\u001b[1;32m      3\u001b[0m text_processor \u001b[38;5;241m=\u001b[39m TextProcessor(OpenAIEmbedder())\n\u001b[0;32m----> 4\u001b[0m image_processor \u001b[38;5;241m=\u001b[39m ImageProcessor(\u001b[43mColPaliEmbedder\u001b[49m\u001b[43m(\u001b[49m\u001b[43m)\u001b[49m)\n\u001b[1;32m      5\u001b[0m \u001b[38;5;66;03m#page_image_processor = PageImageProcessor(ColPaliEmbedder())\u001b[39;00m\n\u001b[1;32m      6\u001b[0m \u001b[38;5;66;03m#image_textual_summary_processor = ImageTextualSummaryProcessor(OpenAIEmbedder())\u001b[39;00m\n\u001b[1;32m      8\u001b[0m rag \u001b[38;5;241m=\u001b[39m MultimodalRAG([text_processor, image_processor], PDF_FILE)\n",
-      "File \u001b[0;32m~/masters-thesis/embedder.py:50\u001b[0m, in \u001b[0;36mColPaliEmbedder.__init__\u001b[0;34m(self, model_name, device)\u001b[0m\n\u001b[1;32m     48\u001b[0m \u001b[38;5;28;01mdef\u001b[39;00m\u001b[38;5;250m \u001b[39m\u001b[38;5;21m__init__\u001b[39m(\u001b[38;5;28mself\u001b[39m, model_name\u001b[38;5;241m=\u001b[39m\u001b[38;5;124m\"\u001b[39m\u001b[38;5;124mvidore/colpali-v1.3\u001b[39m\u001b[38;5;124m\"\u001b[39m, device\u001b[38;5;241m=\u001b[39m\u001b[38;5;28;01mNone\u001b[39;00m):\n\u001b[1;32m     49\u001b[0m     \u001b[38;5;28msuper\u001b[39m()\u001b[38;5;241m.\u001b[39m\u001b[38;5;21m__init__\u001b[39m(device\u001b[38;5;241m=\u001b[39mdevice)\n\u001b[0;32m---> 50\u001b[0m     \u001b[38;5;28mself\u001b[39m\u001b[38;5;241m.\u001b[39mmodel \u001b[38;5;241m=\u001b[39m \u001b[43mColPali\u001b[49m\u001b[38;5;241;43m.\u001b[39;49m\u001b[43mfrom_pretrained\u001b[49m\u001b[43m(\u001b[49m\u001b[43mmodel_name\u001b[49m\u001b[43m,\u001b[49m\u001b[43m \u001b[49m\u001b[43mtorch_dtype\u001b[49m\u001b[38;5;241;43m=\u001b[39;49m\u001b[43mtorch\u001b[49m\u001b[38;5;241;43m.\u001b[39;49m\u001b[43mbfloat16\u001b[49m\u001b[43m)\u001b[49m\u001b[38;5;241;43m.\u001b[39;49m\u001b[43mto\u001b[49m\u001b[43m(\u001b[49m\u001b[38;5;28;43mself\u001b[39;49m\u001b[38;5;241;43m.\u001b[39;49m\u001b[43mdevice\u001b[49m\u001b[43m)\u001b[49m\u001b[38;5;241m.\u001b[39meval()\n\u001b[1;32m     51\u001b[0m     \u001b[38;5;28mself\u001b[39m\u001b[38;5;241m.\u001b[39mprocessor \u001b[38;5;241m=\u001b[39m ColPaliProcessor\u001b[38;5;241m.\u001b[39mfrom_pretrained(model_name)\n\u001b[1;32m     52\u001b[0m     \u001b[38;5;28mself\u001b[39m\u001b[38;5;241m.\u001b[39mhas_custom_search \u001b[38;5;241m=\u001b[39m \u001b[38;5;28;01mTrue\u001b[39;00m\n",
-      "File \u001b[0;32m~/masters-thesis/venv/lib/python3.10/site-packages/transformers/modeling_utils.py:3162\u001b[0m, in \u001b[0;36mPreTrainedModel.to\u001b[0;34m(self, *args, **kwargs)\u001b[0m\n\u001b[1;32m   3157\u001b[0m     \u001b[38;5;28;01mif\u001b[39;00m dtype_present_in_args:\n\u001b[1;32m   3158\u001b[0m         \u001b[38;5;28;01mraise\u001b[39;00m \u001b[38;5;167;01mValueError\u001b[39;00m(\n\u001b[1;32m   3159\u001b[0m             \u001b[38;5;124m\"\u001b[39m\u001b[38;5;124mYou cannot cast a GPTQ model in a new `dtype`. Make sure to load the model using `from_pretrained` using the desired\u001b[39m\u001b[38;5;124m\"\u001b[39m\n\u001b[1;32m   3160\u001b[0m             \u001b[38;5;124m\"\u001b[39m\u001b[38;5;124m `dtype` by passing the correct `torch_dtype` argument.\u001b[39m\u001b[38;5;124m\"\u001b[39m\n\u001b[1;32m   3161\u001b[0m         )\n\u001b[0;32m-> 3162\u001b[0m \u001b[38;5;28;01mreturn\u001b[39;00m \u001b[38;5;28;43msuper\u001b[39;49m\u001b[43m(\u001b[49m\u001b[43m)\u001b[49m\u001b[38;5;241;43m.\u001b[39;49m\u001b[43mto\u001b[49m\u001b[43m(\u001b[49m\u001b[38;5;241;43m*\u001b[39;49m\u001b[43margs\u001b[49m\u001b[43m,\u001b[49m\u001b[43m \u001b[49m\u001b[38;5;241;43m*\u001b[39;49m\u001b[38;5;241;43m*\u001b[39;49m\u001b[43mkwargs\u001b[49m\u001b[43m)\u001b[49m\n",
-      "File \u001b[0;32m~/masters-thesis/venv/lib/python3.10/site-packages/torch/nn/modules/module.py:1343\u001b[0m, in \u001b[0;36mModule.to\u001b[0;34m(self, *args, **kwargs)\u001b[0m\n\u001b[1;32m   1340\u001b[0m         \u001b[38;5;28;01melse\u001b[39;00m:\n\u001b[1;32m   1341\u001b[0m             \u001b[38;5;28;01mraise\u001b[39;00m\n\u001b[0;32m-> 1343\u001b[0m \u001b[38;5;28;01mreturn\u001b[39;00m \u001b[38;5;28;43mself\u001b[39;49m\u001b[38;5;241;43m.\u001b[39;49m\u001b[43m_apply\u001b[49m\u001b[43m(\u001b[49m\u001b[43mconvert\u001b[49m\u001b[43m)\u001b[49m\n",
-      "File \u001b[0;32m~/masters-thesis/venv/lib/python3.10/site-packages/torch/nn/modules/module.py:903\u001b[0m, in \u001b[0;36mModule._apply\u001b[0;34m(self, fn, recurse)\u001b[0m\n\u001b[1;32m    901\u001b[0m \u001b[38;5;28;01mif\u001b[39;00m recurse:\n\u001b[1;32m    902\u001b[0m     \u001b[38;5;28;01mfor\u001b[39;00m module \u001b[38;5;129;01min\u001b[39;00m \u001b[38;5;28mself\u001b[39m\u001b[38;5;241m.\u001b[39mchildren():\n\u001b[0;32m--> 903\u001b[0m         \u001b[43mmodule\u001b[49m\u001b[38;5;241;43m.\u001b[39;49m\u001b[43m_apply\u001b[49m\u001b[43m(\u001b[49m\u001b[43mfn\u001b[49m\u001b[43m)\u001b[49m\n\u001b[1;32m    905\u001b[0m \u001b[38;5;28;01mdef\u001b[39;00m\u001b[38;5;250m \u001b[39m\u001b[38;5;21mcompute_should_use_set_data\u001b[39m(tensor, tensor_applied):\n\u001b[1;32m    906\u001b[0m     \u001b[38;5;28;01mif\u001b[39;00m torch\u001b[38;5;241m.\u001b[39m_has_compatible_shallow_copy_type(tensor, tensor_applied):\n\u001b[1;32m    907\u001b[0m         \u001b[38;5;66;03m# If the new tensor has compatible tensor type as the existing tensor,\u001b[39;00m\n\u001b[1;32m    908\u001b[0m         \u001b[38;5;66;03m# the current behavior is to change the tensor in-place using `.data =`,\u001b[39;00m\n\u001b[0;32m   (...)\u001b[0m\n\u001b[1;32m    913\u001b[0m         \u001b[38;5;66;03m# global flag to let the user control whether they want the future\u001b[39;00m\n\u001b[1;32m    914\u001b[0m         \u001b[38;5;66;03m# behavior of overwriting the existing tensor or not.\u001b[39;00m\n",
-      "File \u001b[0;32m~/masters-thesis/venv/lib/python3.10/site-packages/torch/nn/modules/module.py:903\u001b[0m, in \u001b[0;36mModule._apply\u001b[0;34m(self, fn, recurse)\u001b[0m\n\u001b[1;32m    901\u001b[0m \u001b[38;5;28;01mif\u001b[39;00m recurse:\n\u001b[1;32m    902\u001b[0m     \u001b[38;5;28;01mfor\u001b[39;00m module \u001b[38;5;129;01min\u001b[39;00m \u001b[38;5;28mself\u001b[39m\u001b[38;5;241m.\u001b[39mchildren():\n\u001b[0;32m--> 903\u001b[0m         \u001b[43mmodule\u001b[49m\u001b[38;5;241;43m.\u001b[39;49m\u001b[43m_apply\u001b[49m\u001b[43m(\u001b[49m\u001b[43mfn\u001b[49m\u001b[43m)\u001b[49m\n\u001b[1;32m    905\u001b[0m \u001b[38;5;28;01mdef\u001b[39;00m\u001b[38;5;250m \u001b[39m\u001b[38;5;21mcompute_should_use_set_data\u001b[39m(tensor, tensor_applied):\n\u001b[1;32m    906\u001b[0m     \u001b[38;5;28;01mif\u001b[39;00m torch\u001b[38;5;241m.\u001b[39m_has_compatible_shallow_copy_type(tensor, tensor_applied):\n\u001b[1;32m    907\u001b[0m         \u001b[38;5;66;03m# If the new tensor has compatible tensor type as the existing tensor,\u001b[39;00m\n\u001b[1;32m    908\u001b[0m         \u001b[38;5;66;03m# the current behavior is to change the tensor in-place using `.data =`,\u001b[39;00m\n\u001b[0;32m   (...)\u001b[0m\n\u001b[1;32m    913\u001b[0m         \u001b[38;5;66;03m# global flag to let the user control whether they want the future\u001b[39;00m\n\u001b[1;32m    914\u001b[0m         \u001b[38;5;66;03m# behavior of overwriting the existing tensor or not.\u001b[39;00m\n",
-      "    \u001b[0;31m[... skipping similar frames: Module._apply at line 903 (1 times)]\u001b[0m\n",
-      "File \u001b[0;32m~/masters-thesis/venv/lib/python3.10/site-packages/torch/nn/modules/module.py:903\u001b[0m, in \u001b[0;36mModule._apply\u001b[0;34m(self, fn, recurse)\u001b[0m\n\u001b[1;32m    901\u001b[0m \u001b[38;5;28;01mif\u001b[39;00m recurse:\n\u001b[1;32m    902\u001b[0m     \u001b[38;5;28;01mfor\u001b[39;00m module \u001b[38;5;129;01min\u001b[39;00m \u001b[38;5;28mself\u001b[39m\u001b[38;5;241m.\u001b[39mchildren():\n\u001b[0;32m--> 903\u001b[0m         \u001b[43mmodule\u001b[49m\u001b[38;5;241;43m.\u001b[39;49m\u001b[43m_apply\u001b[49m\u001b[43m(\u001b[49m\u001b[43mfn\u001b[49m\u001b[43m)\u001b[49m\n\u001b[1;32m    905\u001b[0m \u001b[38;5;28;01mdef\u001b[39;00m\u001b[38;5;250m \u001b[39m\u001b[38;5;21mcompute_should_use_set_data\u001b[39m(tensor, tensor_applied):\n\u001b[1;32m    906\u001b[0m     \u001b[38;5;28;01mif\u001b[39;00m torch\u001b[38;5;241m.\u001b[39m_has_compatible_shallow_copy_type(tensor, tensor_applied):\n\u001b[1;32m    907\u001b[0m         \u001b[38;5;66;03m# If the new tensor has compatible tensor type as the existing tensor,\u001b[39;00m\n\u001b[1;32m    908\u001b[0m         \u001b[38;5;66;03m# the current behavior is to change the tensor in-place using `.data =`,\u001b[39;00m\n\u001b[0;32m   (...)\u001b[0m\n\u001b[1;32m    913\u001b[0m         \u001b[38;5;66;03m# global flag to let the user control whether they want the future\u001b[39;00m\n\u001b[1;32m    914\u001b[0m         \u001b[38;5;66;03m# behavior of overwriting the existing tensor or not.\u001b[39;00m\n",
-      "File \u001b[0;32m~/masters-thesis/venv/lib/python3.10/site-packages/torch/nn/modules/module.py:930\u001b[0m, in \u001b[0;36mModule._apply\u001b[0;34m(self, fn, recurse)\u001b[0m\n\u001b[1;32m    926\u001b[0m \u001b[38;5;66;03m# Tensors stored in modules are graph leaves, and we don't want to\u001b[39;00m\n\u001b[1;32m    927\u001b[0m \u001b[38;5;66;03m# track autograd history of `param_applied`, so we have to use\u001b[39;00m\n\u001b[1;32m    928\u001b[0m \u001b[38;5;66;03m# `with torch.no_grad():`\u001b[39;00m\n\u001b[1;32m    929\u001b[0m \u001b[38;5;28;01mwith\u001b[39;00m torch\u001b[38;5;241m.\u001b[39mno_grad():\n\u001b[0;32m--> 930\u001b[0m     param_applied \u001b[38;5;241m=\u001b[39m \u001b[43mfn\u001b[49m\u001b[43m(\u001b[49m\u001b[43mparam\u001b[49m\u001b[43m)\u001b[49m\n\u001b[1;32m    931\u001b[0m p_should_use_set_data \u001b[38;5;241m=\u001b[39m compute_should_use_set_data(param, param_applied)\n\u001b[1;32m    933\u001b[0m \u001b[38;5;66;03m# subclasses may have multiple child tensors so we need to use swap_tensors\u001b[39;00m\n",
-      "File \u001b[0;32m~/masters-thesis/venv/lib/python3.10/site-packages/torch/nn/modules/module.py:1329\u001b[0m, in \u001b[0;36mModule.to.<locals>.convert\u001b[0;34m(t)\u001b[0m\n\u001b[1;32m   1322\u001b[0m     \u001b[38;5;28;01mif\u001b[39;00m convert_to_format \u001b[38;5;129;01mis\u001b[39;00m \u001b[38;5;129;01mnot\u001b[39;00m \u001b[38;5;28;01mNone\u001b[39;00m \u001b[38;5;129;01mand\u001b[39;00m t\u001b[38;5;241m.\u001b[39mdim() \u001b[38;5;129;01min\u001b[39;00m (\u001b[38;5;241m4\u001b[39m, \u001b[38;5;241m5\u001b[39m):\n\u001b[1;32m   1323\u001b[0m         \u001b[38;5;28;01mreturn\u001b[39;00m t\u001b[38;5;241m.\u001b[39mto(\n\u001b[1;32m   1324\u001b[0m             device,\n\u001b[1;32m   1325\u001b[0m             dtype \u001b[38;5;28;01mif\u001b[39;00m t\u001b[38;5;241m.\u001b[39mis_floating_point() \u001b[38;5;129;01mor\u001b[39;00m t\u001b[38;5;241m.\u001b[39mis_complex() \u001b[38;5;28;01melse\u001b[39;00m \u001b[38;5;28;01mNone\u001b[39;00m,\n\u001b[1;32m   1326\u001b[0m             non_blocking,\n\u001b[1;32m   1327\u001b[0m             memory_format\u001b[38;5;241m=\u001b[39mconvert_to_format,\n\u001b[1;32m   1328\u001b[0m         )\n\u001b[0;32m-> 1329\u001b[0m     \u001b[38;5;28;01mreturn\u001b[39;00m \u001b[43mt\u001b[49m\u001b[38;5;241;43m.\u001b[39;49m\u001b[43mto\u001b[49m\u001b[43m(\u001b[49m\n\u001b[1;32m   1330\u001b[0m \u001b[43m        \u001b[49m\u001b[43mdevice\u001b[49m\u001b[43m,\u001b[49m\n\u001b[1;32m   1331\u001b[0m \u001b[43m        \u001b[49m\u001b[43mdtype\u001b[49m\u001b[43m \u001b[49m\u001b[38;5;28;43;01mif\u001b[39;49;00m\u001b[43m \u001b[49m\u001b[43mt\u001b[49m\u001b[38;5;241;43m.\u001b[39;49m\u001b[43mis_floating_point\u001b[49m\u001b[43m(\u001b[49m\u001b[43m)\u001b[49m\u001b[43m \u001b[49m\u001b[38;5;129;43;01mor\u001b[39;49;00m\u001b[43m \u001b[49m\u001b[43mt\u001b[49m\u001b[38;5;241;43m.\u001b[39;49m\u001b[43mis_complex\u001b[49m\u001b[43m(\u001b[49m\u001b[43m)\u001b[49m\u001b[43m \u001b[49m\u001b[38;5;28;43;01melse\u001b[39;49;00m\u001b[43m \u001b[49m\u001b[38;5;28;43;01mNone\u001b[39;49;00m\u001b[43m,\u001b[49m\n\u001b[1;32m   1332\u001b[0m \u001b[43m        \u001b[49m\u001b[43mnon_blocking\u001b[49m\u001b[43m,\u001b[49m\n\u001b[1;32m   1333\u001b[0m \u001b[43m    \u001b[49m\u001b[43m)\u001b[49m\n\u001b[1;32m   1334\u001b[0m \u001b[38;5;28;01mexcept\u001b[39;00m \u001b[38;5;167;01mNotImplementedError\u001b[39;00m \u001b[38;5;28;01mas\u001b[39;00m e:\n\u001b[1;32m   1335\u001b[0m     \u001b[38;5;28;01mif\u001b[39;00m \u001b[38;5;28mstr\u001b[39m(e) \u001b[38;5;241m==\u001b[39m \u001b[38;5;124m\"\u001b[39m\u001b[38;5;124mCannot copy out of meta tensor; no data!\u001b[39m\u001b[38;5;124m\"\u001b[39m:\n",
-      "\u001b[0;31mKeyboardInterrupt\u001b[0m: "
-=======
-   "execution_count": 10,
-   "metadata": {},
-   "outputs": [
-    {
-     "name": "stderr",
-     "output_type": "stream",
-     "text": [
-      "Processing Charts: 100%|██████████| 10/10 [00:00<00:00, 17.95chart/s]"
-     ]
-    },
-    {
-     "name": "stdout",
-     "output_type": "stream",
-     "text": [
-      "PDF saved as knowledge/subset_ChartQA_Evaluation_Set.pdf\n",
-      "JSON file saved as QA_subset_ChartQA_Evaluation_Set.json\n"
-     ]
-    },
-    {
-     "name": "stderr",
-     "output_type": "stream",
-     "text": [
-      "\n"
->>>>>>> 536e7304
-     ]
-    }
-   ],
-   "source": [
-    "# generate_chartQA_pdf_and_json(dataset, pdf_output_path='knowledge/ChartQA_Evaluation_Set.pdf', json_output_path='QA_ChartQA.json')\n",
-    "generate_chartQA_pdf_and_json(subset_dataset, pdf_output_path='knowledge/subset_ChartQA_Evaluation_Set.pdf', json_output_path='QA_subset_ChartQA_Evaluation_Set.json')\n"
-   ]
-  },
-  {
-   "cell_type": "markdown",
-   "metadata": {},
-   "source": [
     "### 2. Configuration"
    ]
   },
   {
    "cell_type": "code",
-   "execution_count": 11,
+   "execution_count": null,
    "metadata": {},
    "outputs": [],
    "source": [
@@ -145,22 +45,12 @@
     "# PDF_FILE = \"knowledge/ChartQA_Evaluation_Set.pdf\"\n",
     "PDF_FILE = \"knowledge/subset_ChartQA_Evaluation_Set.pdf\"\n",
     "\n",
-<<<<<<< HEAD
     "text_processor = TextProcessor(OpenAIEmbedder())\n",
     "image_processor = ImageProcessor(ColPaliEmbedder())\n",
     "#page_image_processor = PageImageProcessor(ColPaliEmbedder())\n",
-    "#image_textual_summary_processor = ImageTextualSummaryProcessor(OpenAIEmbedder())\n",
+    "#image_textual_summary_processor = ImageTextualSummaryProcessor(OpenAIEmbedder()) #Select no 3 for chartQA emb. 1 or 2 for other emb.\n",
     "\n",
     "rag = MultimodalRAG([text_processor, image_processor], PDF_FILE)\n",
-=======
-    "#text_processor = TextProcessor(SFREmbedder())\n",
-    "#image_processor = ImageProcessor(SigLIPEmbedder())\n",
-    "# page_image_processor = PageImageProcessor(VisRAGEmbedder())\n",
-    "#text_inline_processor = TextAndInlineImageProcessor(SFREmbedder())\n",
-    "text_inline_processor = TextAndInlineImageProcessor(OpenAIEmbedder(),no = 3) #Select no 3 for chartQA emb. 1 or 2 for other emb.\n",
-    "\n",
-    "rag = MultimodalRAG([text_inline_processor], PDF_FILE)\n",
->>>>>>> 536e7304
     "evaluator_llm = LangchainLLMWrapper(ChatOpenAI(model=\"gpt-4o-mini\")) # For Ragas evaluation"
    ]
   },
@@ -168,30 +58,43 @@
    "cell_type": "markdown",
    "metadata": {},
    "source": [
-    "### 3. Generate Dataset - for CoinQA"
-   ]
-  },
-  {
-   "cell_type": "code",
-<<<<<<< HEAD
-   "execution_count": 3,
-=======
-   "execution_count": 12,
->>>>>>> 536e7304
-   "metadata": {},
-   "outputs": [
-    {
-     "name": "stdout",
-     "output_type": "stream",
-     "text": [
-<<<<<<< HEAD
-      "Using existing QA file: QA_subset_riksbanken.json\n"
-=======
-      "Using existing QA file: QA_subset_ChartQA_Evaluation_Set.json\n"
->>>>>>> 536e7304
-     ]
-    }
-   ],
+    "### 3. Generate Dataset"
+   ]
+  },
+  {
+   "cell_type": "markdown",
+   "metadata": {},
+   "source": [
+    "#### ChartQA"
+   ]
+  },
+  {
+   "cell_type": "code",
+   "execution_count": null,
+   "metadata": {},
+   "outputs": [],
+   "source": [
+    "# Load ChartQA from huggingface\n",
+    "dataset = load_dataset('lmms-lab/ChartQA', split='test')\n",
+    "subset_dataset = dataset.select(range(10))\n",
+    "\n",
+    "# Generate PDF of ChartQA and JSON dataset\n",
+    "# generate_chartQA_pdf_and_json(dataset, pdf_output_path='knowledge/ChartQA_Evaluation_Set.pdf', json_output_path='QA_ChartQA.json')\n",
+    "generate_chartQA_pdf_and_json(subset_dataset, pdf_output_path='knowledge/subset_ChartQA_Evaluation_Set.pdf', json_output_path='QA_subset_ChartQA_Evaluation_Set.json')\n"
+   ]
+  },
+  {
+   "cell_type": "markdown",
+   "metadata": {},
+   "source": [
+    "#### CoinQA"
+   ]
+  },
+  {
+   "cell_type": "code",
+   "execution_count": null,
+   "metadata": {},
+   "outputs": [],
    "source": [
     "# Check if QA file already exists\n",
     "qa_filepath = \"QA_\" + os.path.basename(PDF_FILE).replace('.pdf', '.json')\n",
@@ -217,17 +120,9 @@
   },
   {
    "cell_type": "code",
-   "execution_count": 13,
-   "metadata": {},
-   "outputs": [
-    {
-     "name": "stdout",
-     "output_type": "stream",
-     "text": [
-      "Generated new RAG generated answers file: rag_generated_answers_QA_subset_ChartQA_Evaluation_Set.json\n"
-     ]
-    }
-   ],
+   "execution_count": null,
+   "metadata": {},
+   "outputs": [],
    "source": [
     "with open(qa_path, 'r', encoding='utf-8') as f:\n",
     "    qa_data = json.load(f)\n",
@@ -274,20 +169,9 @@
   },
   {
    "cell_type": "code",
-   "execution_count": 14,
-   "metadata": {},
-   "outputs": [
-    {
-     "name": "stdout",
-     "output_type": "stream",
-     "text": [
-      "MRR@3: 0.8\n",
-      "MRR@5: 0.8400000000000001\n",
-      "Recall@3: 0.8\n",
-      "Recall@5: 1.0\n"
-     ]
-    }
-   ],
+   "execution_count": null,
+   "metadata": {},
+   "outputs": [],
    "source": [
     "all_real_pages, all_retrieved_pages = [], []\n",
     "\n",
@@ -300,19 +184,11 @@
     "    all_real_pages.append(real_page)\n",
     "    all_retrieved_pages.append(retrieved_pages)\n",
     "\n",
-<<<<<<< HEAD
-    "k=3\n",
-    "mrr = compute_mrr_at_k(all_retrieved_pages, all_real_pages, k)\n",
-    "print(f\"MRR@{k}: {mrr}\")"
-=======
     "for k in [3, 5]:\n",
     "    mrr = compute_mrr_at_k(all_retrieved_pages, all_real_pages, k)\n",
+    "    recall = compute_recall_at_k(all_retrieved_pages, all_real_pages, k)\n",
     "    print(f\"MRR@{k}: {mrr}\")\n",
-    "\n",
-    "for k in [3, 5]:\n",
-    "    recall = compute_recall_at_k(all_retrieved_pages, all_real_pages, k)\n",
     "    print(f\"Recall@{k}: {recall}\")\n"
->>>>>>> 536e7304
    ]
   },
   {
@@ -324,31 +200,9 @@
   },
   {
    "cell_type": "code",
-   "execution_count": 15,
-   "metadata": {},
-   "outputs": [
-    {
-     "data": {
-      "application/vnd.jupyter.widget-view+json": {
-       "model_id": "67bea29d30ce46fb96d91a9c96b2c5ad",
-       "version_major": 2,
-       "version_minor": 0
-      },
-      "text/plain": [
-       "Evaluating:   0%|          | 0/20 [00:00<?, ?it/s]"
-      ]
-     },
-     "metadata": {},
-     "output_type": "display_data"
-    },
-    {
-     "name": "stdout",
-     "output_type": "stream",
-     "text": [
-      "{'faithful_rate': 0.9000, 'relevance_rate': 1.0000}\n"
-     ]
-    }
-   ],
+   "execution_count": null,
+   "metadata": {},
+   "outputs": [],
    "source": [
     "faithfulness_and_relevance = evaluate_generation(rag_generated_answers, evaluator_llm)\n",
     "print(faithfulness_and_relevance)"

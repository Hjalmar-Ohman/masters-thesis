--- conflicted
+++ resolved
@@ -201,21 +201,12 @@
     doc.close()
     return images
 
-<<<<<<< HEAD
 # if __name__ == "__main__":
 #     # Extract text from a PDF
 #     pdfpath = "knowledge/subset_ChartQA_Evaluation_Set.pdf"
 #     # pdfpath = "knowledge/catsanddogs.pdf"
 #     text_data = extract_text_from_pdf(pdfpath)
 #     print(f"Extracted text from PDF: {text_data}")
-=======
-if __name__ == "__main__":
-    # Extract text from a PDF
-    pdfpath = "knowledge/subset_ChartQA_Evaluation_Set.pdf"
-    # pdfpath = "knowledge/catsanddogs.pdf"
-    text_data = chunk_text_from_pdf(pdfpath)
-    print(f"Extracted text from PDF: {text_data}")
->>>>>>> 2a67d2d7
     
 #     # Extract images from a PDF using the second function
 #     image_data = extract_images_from_pdf3(pdfpath)

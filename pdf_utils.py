--- conflicted
+++ resolved
@@ -12,20 +12,13 @@
 import fitz  # PyMuPDF
 from PIL import Image
 
-<<<<<<< HEAD
+from unstructured.partition.pdf import partition_pdf
+
 def num_tokens_from_string(string: str, encoding_name: str) -> int:
     """Returns the number of tokens in a text string."""
     encoding = tiktoken.get_encoding(encoding_name)
     num_tokens = len(encoding.encode(string))
     return num_tokens
-=======
-
-from unstructured.partition.pdf import partition_pdf
-
-def extract_text_from_pdf(pdf_path: str) -> List[Dict[str, any]]:
-    """
-    Extracts text from a PDF file.
->>>>>>> bd1f3737
 
 def chunk_text_from_pdf(pdf_path: str, chunk_size_max: int = 512) -> List[Dict[str, any]]:
     """
@@ -139,11 +132,6 @@
     doc.close()
     return pil_images
 
-<<<<<<< HEAD
-if __name__ == "__main__":
-    for chunk in chunk_text_from_pdf("knowledge/subset_riksbanken.pdf"):
-        print({"type": "text", "content": chunk["text"], "page_number": chunk["page_number"]}, "\n")
-=======
 
 def extract_images_from_pdf2(pdf_path: str) -> List[Dict[str, any]]:
     """
@@ -217,7 +205,7 @@
     # Extract text from a PDF
     pdfpath = "knowledge/subset_ChartQA_Evaluation_Set.pdf"
     # pdfpath = "knowledge/catsanddogs.pdf"
-    text_data = extract_text_from_pdf(pdfpath)
+    text_data = chunk_text_from_pdf(pdfpath)
     print(f"Extracted text from PDF: {text_data}")
     
     # Extract images from a PDF using the second function
@@ -233,5 +221,4 @@
     for i, image_info in enumerate(image_data):
         # Save the image
         image_info["pil_image"].save(f"extracted_image_page_{image_info['page_number']}_{i}.png")
-        print(f"Saved image from page {image_info['page_number']} as extracted_image_page_{image_info['page_number']}_{i}.png")
->>>>>>> bd1f3737
+        print(f"Saved image from page {image_info['page_number']} as extracted_image_page_{image_info['page_number']}_{i}.png")